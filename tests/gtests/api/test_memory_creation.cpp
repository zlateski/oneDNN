--- conflicted
+++ resolved
@@ -76,15 +76,9 @@
         // mem1
         // A `corrected` version of mem0 (i.e. padded area should be filled with
         // zeros) and with a buffer taken from mem1_placeholder.
-<<<<<<< HEAD
-        mkldnn::memory mem1(md, eng, NULL);
+
+        dnnl::memory mem1(md, eng, NULL);
         mem1.set_data_handle(mem1_placeholder.get_data_handle());
-
-        // FIXME: instead a work-around above, it should be:
-        // mkldnn::memory mem1(md, eng, mem1_placeholder.get_data_handle());
-=======
-        dnnl::memory mem1(md, eng, mem1_placeholder.get_data_handle());
->>>>>>> 31aec04b
 
         check_zero_tail<data_t>(0, mem1); // Check, if mem1 is indeed corrected
         check_zero_tail<data_t>(1, mem0); // Manually correct mem0
