--- conflicted
+++ resolved
@@ -36,11 +36,7 @@
     , impl_nthr_(impl_nthr)
     , engine_kind_(engine ? engine->kind() : engine_kind::any_engine)
     , runtime_kind_(engine ? engine->runtime_kind() : runtime_kind::none)
-<<<<<<< HEAD
     , device_id_(engine ? engine->device_id() : device_id_t(0, 0, 0)) {
-=======
-    , device_id_(engine ? engine->device_id() : 0) {
->>>>>>> cb16d73a
     init_mds(pd);
 }
 
@@ -269,10 +265,7 @@
                 break;
             case primitive_kind::sum:
                 seed = hash_combine(seed, entry.sum.scale);
-<<<<<<< HEAD
-=======
                 seed = hash_combine(seed, static_cast<size_t>(entry.sum.dt));
->>>>>>> cb16d73a
                 break;
             case primitive_kind::convolution:
                 seed = hash_combine(
