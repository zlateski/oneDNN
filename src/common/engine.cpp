--- conflicted
+++ resolved
@@ -17,10 +17,7 @@
 #include <memory>
 
 #include "engine.hpp"
-<<<<<<< HEAD
 #include "memory.hpp"
-=======
->>>>>>> 56ef626d
 #include "mkldnn.h"
 #include "nstl.hpp"
 
@@ -60,16 +57,12 @@
 }
 
 static inline backend_kind_t get_default_backend(engine_kind_t kind) {
-<<<<<<< HEAD
 #if MKLDNN_CPU_RUNTIME == MKLDNN_RUNTIME_SYCL
     if (kind == engine_kind::cpu) return backend_kind::sycl;
 #endif
 #if MKLDNN_GPU_RUNTIME == MKLDNN_RUNTIME_SYCL
     if (kind == engine_kind::gpu) return backend_kind::sycl;
 #elif MKLDNN_GPU_RUNTIME == MKLDNN_RUNTIME_OCL
-=======
-#if MKLDNN_GPU_RUNTIME == MKLDNN_RUNTIME_OCL
->>>>>>> 56ef626d
     if (kind == engine_kind::gpu) return backend_kind::ocl;
 #endif
     return backend_kind::native;
