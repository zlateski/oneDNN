/*******************************************************************************
* Copyright 2019-2020 Intel Corporation
*
* Licensed under the Apache License, Version 2.0 (the "License");
* you may not use this file except in compliance with the License.
* You may obtain a copy of the License at
*
*     http://www.apache.org/licenses/LICENSE-2.0
*
* Unless required by applicable law or agreed to in writing, software
* distributed under the License is distributed on an "AS IS" BASIS,
* WITHOUT WARRANTIES OR CONDITIONS OF ANY KIND, either express or implied.
* See the License for the specific language governing permissions and
* limitations under the License.
*******************************************************************************/

#include <cstring>
#include <CL/cl_ext.h>

#include "gpu/ocl/ocl_utils.hpp"

namespace dnnl {
namespace impl {
namespace gpu {
namespace ocl {

status_t get_ocl_devices(
        std::vector<cl_device_id> *devices, cl_device_type device_type) {
    cl_uint num_platforms = 0;

    cl_int err = clGetPlatformIDs(0, nullptr, &num_platforms);
    // No platforms - a valid scenario
    if (err == CL_PLATFORM_NOT_FOUND_KHR) return status::success;

    OCL_CHECK(err);

    std::vector<cl_platform_id> platforms(num_platforms);
    OCL_CHECK(clGetPlatformIDs(num_platforms, &platforms[0], nullptr));

    for (size_t i = 0; i < platforms.size(); ++i) {
        cl_uint num_devices = 0;
        cl_int err = clGetDeviceIDs(
                platforms[i], device_type, 0, nullptr, &num_devices);

        if (!utils::one_of(err, CL_SUCCESS, CL_DEVICE_NOT_FOUND)) {
            return status::runtime_error;
        }

        if (num_devices != 0) {
            std::vector<cl_device_id> plat_devices;
            plat_devices.resize(num_devices);
            OCL_CHECK(clGetDeviceIDs(platforms[i], device_type, num_devices,
                    &plat_devices[0], nullptr));

            // Use Intel devices only
            for (size_t j = 0; j < plat_devices.size(); ++j) {
                cl_uint vendor_id;
                clGetDeviceInfo(plat_devices[j], CL_DEVICE_VENDOR_ID,
                        sizeof(cl_uint), &vendor_id, NULL);
                if (vendor_id == 0x8086) {
                    devices->push_back(plat_devices[j]);
                }
            }
        }
    }
    // No devices found but still return success
    return status::success;
}

status_t get_ocl_kernel_arg_type(
        compute::scalar_type_t *type, cl_kernel ocl_kernel, int idx) {
    char s_type[16];
    OCL_CHECK(clGetKernelArgInfo(ocl_kernel, idx, CL_KERNEL_ARG_TYPE_NAME,
<<<<<<< HEAD
            sizeof(type), s_type, nullptr));
=======
            sizeof(s_type), s_type, nullptr));
>>>>>>> 5b9e7ee1
#define CASE(x) \
    if (!strcmp(STRINGIFY(x), s_type)) { \
        *type = compute::scalar_type_t::_##x; \
        return status::success; \
    }
    CASE(char)
    CASE(float)
    CASE(half)
    CASE(int)
    CASE(long)
    CASE(short)
    CASE(uchar)
    CASE(uint)
    CASE(ulong)
    CASE(ushort)
#undef CASE

    assert(!"Not expected");
    return status::runtime_error;
}

} // namespace ocl
} // namespace gpu
} // namespace impl
} // namespace dnnl<|MERGE_RESOLUTION|>--- conflicted
+++ resolved
@@ -71,11 +71,7 @@
         compute::scalar_type_t *type, cl_kernel ocl_kernel, int idx) {
     char s_type[16];
     OCL_CHECK(clGetKernelArgInfo(ocl_kernel, idx, CL_KERNEL_ARG_TYPE_NAME,
-<<<<<<< HEAD
-            sizeof(type), s_type, nullptr));
-=======
             sizeof(s_type), s_type, nullptr));
->>>>>>> 5b9e7ee1
 #define CASE(x) \
     if (!strcmp(STRINGIFY(x), s_type)) { \
         *type = compute::scalar_type_t::_##x; \
