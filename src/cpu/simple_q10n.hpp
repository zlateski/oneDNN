/*******************************************************************************
* Copyright 2017-2018 Intel Corporation
*
* Licensed under the Apache License, Version 2.0 (the "License");
* you may not use this file except in compliance with the License.
* You may obtain a copy of the License at
*
*     http://www.apache.org/licenses/LICENSE-2.0
*
* Unless required by applicable law or agreed to in writing, software
* distributed under the License is distributed on an "AS IS" BASIS,
* WITHOUT WARRANTIES OR CONDITIONS OF ANY KIND, either express or implied.
* See the License for the specific language governing permissions and
* limitations under the License.
*******************************************************************************/

#ifndef CPU_SIMPLE_Q10N_HPP
#define CPU_SIMPLE_Q10N_HPP

#include <assert.h>

#include "c_types_map.hpp"
#include "math_utils.hpp"
#include "nstl.hpp"
#include "type_helpers.hpp"
#include "utils.hpp"

namespace mkldnn {
namespace impl {
namespace cpu {

template <typename out_t>
inline out_t round_and_saturate(float f) {
<<<<<<< HEAD
    return math::saturate<out_t>(out_round<int>(f));
=======
    return math::saturate<out_t>(math::out_round<int>(f));
>>>>>>> 56ef626d
}

/* Quantization with alpha == 1 and beta == 0 */
template <typename in_t, typename out_t, typename enabled = void>
struct qz_a1b0 {
    out_t operator()(in_t in) { return round_and_saturate<out_t>((float)in); }
};

template <typename in_t, typename out_t>
struct qz_a1b0<in_t, out_t,
        typename utils::enable_if<true && nstl::is_integral<in_t>::value
                && !is_subset<in_t, out_t>::value>::type> {
    out_t operator()(in_t in) { return math::saturate<out_t>(in); }
};

template <typename in_t, typename out_t>
struct qz_a1b0<in_t, out_t,
        typename utils::enable_if<is_subset<in_t, out_t>::value>::type> {
    out_t operator()(in_t in) { return (out_t)in; }
};

/* Quantization with alpha == 1 */
template <typename in_t, typename out_t>
struct qz_a1 {
    out_t operator()(in_t in, out_t out, float beta) {
        return round_and_saturate<out_t>((float)in + beta * out);
    }
};

template <typename in_t>
struct qz_a1<in_t, float> {
    float operator()(in_t in, float out, float beta) {
        return (float)in + beta * out;
    }
};

/* Quantization with beta == 0 */
template <typename in_t, typename out_t>
struct qz_b0 {
    out_t operator()(in_t in, float alpha) {
        return round_and_saturate<out_t>(alpha * in);
    }
};

template <typename in_t>
struct qz_b0<in_t, float> {
    float operator()(in_t in, float alpha) { return alpha * in; }
};

/* Quantization */
template <typename in_t, typename out_t>
struct qz {
    out_t operator()(in_t in, out_t out, float alpha, float beta) {
        return round_and_saturate<out_t>(alpha * in + (beta ? beta * out : 0));
    }
};

template <typename in_t>
struct qz<in_t, float> {
    float operator()(in_t in, float out, float alpha, float beta) {
        return alpha * in + (beta ? beta * out : 0);
    }
};

template <>
struct qz<bfloat16_t, bfloat16_t> {
    float operator()(bfloat16_t in, bfloat16_t out, float alpha, float beta) {
        return (bfloat16_t)(alpha * (float)in + (beta ? beta * (float)out : 0));
    }
};

template <>
struct qz<float, bfloat16_t> {
    float operator()(float in, bfloat16_t out, float alpha, float beta) {
        return (bfloat16_t)(alpha * in + (beta ? beta * out : 0));
    }
};

template <>
struct qz<float16_t, float16_t> {
    float operator()(float16_t in, float16_t out, float alpha, float beta) {
        return (float16_t)(alpha * (float)in + (beta ? beta * (float)out : 0));
    }
};

template <>
struct qz<float, float16_t> {
    float operator()(float in, float16_t out, float alpha, float beta) {
        return (float16_t)(alpha * in + (beta ? beta * out : 0));
    }
};

} // namespace cpu
} // namespace impl
} // namespace mkldnn

#endif<|MERGE_RESOLUTION|>--- conflicted
+++ resolved
@@ -31,11 +31,7 @@
 
 template <typename out_t>
 inline out_t round_and_saturate(float f) {
-<<<<<<< HEAD
-    return math::saturate<out_t>(out_round<int>(f));
-=======
     return math::saturate<out_t>(math::out_round<int>(f));
->>>>>>> 56ef626d
 }
 
 /* Quantization with alpha == 1 and beta == 0 */
